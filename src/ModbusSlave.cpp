--- conflicted
+++ resolved
@@ -588,14 +588,9 @@
  */
 bool Modbus::relevantAddress(uint8_t unitAddress)
 {
-<<<<<<< HEAD
     // Every device should listen to broadcast messages, 
     // keep the check it local, since we provide the unitAddress
     if (unitAddress == MODBUS_BROADCAST_ADDRESS)
-=======
-    // Every device should listen to broadcast messages.
-    if (unitAddress==MODBUS_BROADCAST_ADDRESS)
->>>>>>> 387f7133
     {
         return true;
     }
@@ -845,13 +840,9 @@
             }
         }
     }
-<<<<<<< HEAD
     // No return in loop for a Broadcast thus return here without error if it's a Broadcast!
     return slaveAddress == MODBUS_BROADCAST_ADDRESS ? STATUS_ACKNOWLEDGE : STATUS_ILLEGAL_FUNCTION;
-=======
-
-    return isBroadcast ? STATUS_OK : STATUS_ILLEGAL_FUNCTION;
->>>>>>> 387f7133
+
 }
 
 /**
